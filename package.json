{
  "name": "solidity-ts-dev-stack-example",
  "version": "0.0.2",
  "description": "",
  "main": "index.js",
  "scripts": {
    "build": "npm run clean && npm run compile",
    "clean": "npx hardhat clean",
    "compile": "npx hardhat compile",
    "test": "npx hardhat test",
    "coverage": "npm run build && npx hardhat coverage --temp artifacts --network coverage"
  },
  "repository": {
    "type": "git",
    "url": "git+https://github.com/rhlsthrm/solidity-ts-dev-stack-example.git"
  },
  "author": "rhlsthrm",
  "license": "MIT",
  "bugs": {
    "url": "https://github.com/rhlsthrm/solidity-ts-dev-stack-example/issues"
  },
  "homepage": "https://github.com/rhlsthrm/solidity-ts-dev-stack-example#readme",
  "devDependencies": {
    "@nomiclabs/hardhat-ethers": "^2.0.1",
    "@nomiclabs/hardhat-etherscan": "^2.1.1",
    "@nomiclabs/hardhat-waffle": "^2.0.1",
    "@typechain/ethers-v5": "^6.0.2",
    "@typechain/hardhat": "^1.0.0",
    "@types/chai": "^4.2.15",
<<<<<<< HEAD
    "@types/mocha": "^8.2.1",
    "@types/node": "^14.14.32",
    "chai": "^4.3.3",
=======
    "@types/chai-as-promised": "^7.1.3",
    "@types/mocha": "^8.2.0",
    "@types/node": "^14.14.28",
    "chai": "^4.3.0",
    "chai-as-promised": "^7.1.1",
>>>>>>> 032a99a4
    "dotenv": "^8.2.0",
    "ethereum-waffle": "^3.3.0",
    "ethers": "^5.0.31",
    "hardhat": "^2.1.1",
    "hardhat-typechain": "^0.3.5",
    "ts-generator": "^0.1.1",
    "ts-node": "^9.1.1",
    "typechain": "^4.0.3",
    "typescript": "^4.2.3"
  }
}<|MERGE_RESOLUTION|>--- conflicted
+++ resolved
@@ -27,17 +27,10 @@
     "@typechain/ethers-v5": "^6.0.2",
     "@typechain/hardhat": "^1.0.0",
     "@types/chai": "^4.2.15",
-<<<<<<< HEAD
     "@types/mocha": "^8.2.1",
     "@types/node": "^14.14.32",
     "chai": "^4.3.3",
-=======
-    "@types/chai-as-promised": "^7.1.3",
-    "@types/mocha": "^8.2.0",
-    "@types/node": "^14.14.28",
-    "chai": "^4.3.0",
     "chai-as-promised": "^7.1.1",
->>>>>>> 032a99a4
     "dotenv": "^8.2.0",
     "ethereum-waffle": "^3.3.0",
     "ethers": "^5.0.31",
