# Typescript Solidity Dev Starter Kit

_Updated to use Hardhat!_

This is a starter kit for developing, testing, and deploying smart contracts with a full Typescript environment. This stack uses [Hardhat](https://hardhat.org) as the platform layer to orchestrate all the tasks. [Ethers](https://docs.ethers.io/ethers.js/html/index.html) is used for all Ethereum interactions and testing.

[Blog Post](https://medium.com/@rahulsethuram/the-new-solidity-dev-stack-buidler-ethers-waffle-typescript-tutorial-f07917de48ae)

## Using this Project

Clone this repository, then install the dependencies with `npm install`. Build everything with `npm run build`. https://hardhat.org has excellent docs, and can be used as reference for extending this project.

## Available Functionality

### Build Contracts

`npm run compile`

### Generate TypeChain Typings

`npm run build`

### Run Contract Tests & Get Callstacks

In one terminal run `npx buidler node`

<<<<<<< HEAD
Note: As is, the tests fail on purpose. This is to show the Solidity stack traces that Hardhat enables!
=======
Then in another run `npm run test`

Notes:

 - As is, the tests fail on purpose. This is to show the Solidity stack traces that Buidler enables!
 - The gas usage table may be incomplete (the gas report currently needs to run with the `--network localhost` flag; see below).

### Run Contract Tests and Generate Gas Usage Report

In one terminal run `npx buidler node`

Then in another run `npm run test -- --network localhost`

Notes:

 - When running with this `localhost` option, you get a gas report but may not get good callstacks
 - See [here](https://github.com/cgewecke/eth-gas-reporter#installation-and-config) for how to configure the gas usage report.
>>>>>>> 38c4c4a6

### Run Coverage Report for Tests

`npm run coverage`

Notes:

 - running a coverage report currently deletes artifacts, so after each coverage run you will then need to run `npx buidler clean` followed by `npm run build` before re-running tests
 - the branch coverage is 75%

### Deploy to Ethereum

Create/modify network config in `hardhat.config.ts` and add API key and private key, then run:

`npx hardhat run --network rinkeby scripts/deploy.ts`

### Verify on Etherscan

Add Etherscan API key to `hardhat.config.ts`, then run:

`npx hardhat verify-contract --contract-name Counter --address <DEPLOYED ADDRESS>`

PRs and feedback welcome!<|MERGE_RESOLUTION|>--- conflicted
+++ resolved
@@ -24,15 +24,12 @@
 
 In one terminal run `npx buidler node`
 
-<<<<<<< HEAD
-Note: As is, the tests fail on purpose. This is to show the Solidity stack traces that Hardhat enables!
-=======
 Then in another run `npm run test`
 
 Notes:
 
- - As is, the tests fail on purpose. This is to show the Solidity stack traces that Buidler enables!
- - The gas usage table may be incomplete (the gas report currently needs to run with the `--network localhost` flag; see below).
+- As is, the tests fail on purpose. This is to show the Solidity stack traces that Buidler enables!
+- The gas usage table may be incomplete (the gas report currently needs to run with the `--network localhost` flag; see below).
 
 ### Run Contract Tests and Generate Gas Usage Report
 
@@ -42,9 +39,8 @@
 
 Notes:
 
- - When running with this `localhost` option, you get a gas report but may not get good callstacks
- - See [here](https://github.com/cgewecke/eth-gas-reporter#installation-and-config) for how to configure the gas usage report.
->>>>>>> 38c4c4a6
+- When running with this `localhost` option, you get a gas report but may not get good callstacks
+- See [here](https://github.com/cgewecke/eth-gas-reporter#installation-and-config) for how to configure the gas usage report.
 
 ### Run Coverage Report for Tests
 
@@ -52,8 +48,8 @@
 
 Notes:
 
- - running a coverage report currently deletes artifacts, so after each coverage run you will then need to run `npx buidler clean` followed by `npm run build` before re-running tests
- - the branch coverage is 75%
+- running a coverage report currently deletes artifacts, so after each coverage run you will then need to run `npx buidler clean` followed by `npm run build` before re-running tests
+- the branch coverage is 75%
 
 ### Deploy to Ethereum
 
